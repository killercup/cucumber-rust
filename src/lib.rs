// Copyright (c) 2018-2020  Brendan Molloy <brendan@bbqsrc.net>
//
// Licensed under the Apache License, Version 2.0 <LICENSE-APACHE or
// http://www.apache.org/licenses/LICENSE-2.0> or the MIT license
// <LICENSE-MIT or http://opensource.org/licenses/MIT>, at your
// option. This file may not be copied, modified, or distributed
// except according to those terms.

#![recursion_limit = "512"]
#![deny(rust_2018_idioms)]

<<<<<<< HEAD
pub mod cli;
mod hashable_regex;
mod output;
mod panic_trap;

use crate::cli::make_app;
use crate::globwalk::{glob, GlobWalkerBuilder};
use std::collections::BTreeMap;
use std::convert::TryFrom;
use std::fs::File;
use std::io::{stderr, Read, Write};
use std::path::PathBuf;
use std::process;

use gherkin::Feature;
pub use gherkin::{Scenario, Step, StepType};
use regex::Regex;

use crate::hashable_regex::HashableRegex;
pub use crate::output::{debug::DebugOutput, default::DefaultOutput, OutputVisitor};
use crate::panic_trap::{PanicDetails, PanicTrap};

pub trait World: Default {}

type HelperFn = fn(&Scenario) -> ();

type TestFn<W> = fn(&mut W, &Step) -> ();
type RegexTestFn<W> = fn(&mut W, &[String], &Step) -> ();

type TestBag<W> = BTreeMap<&'static str, TestFn<W>>;
type RegexBag<W> = BTreeMap<HashableRegex, RegexTestFn<W>>;

#[derive(Default)]
pub struct Steps<W: World> {
    given: TestBag<W>,
    when: TestBag<W>,
    then: TestBag<W>,
    regex: RegexSteps<W>,
}

#[derive(Default)]
struct RegexSteps<W: World> {
    given: RegexBag<W>,
    when: RegexBag<W>,
    then: RegexBag<W>,
}

pub enum TestCaseType<'a, W: 'a + World> {
    Normal(&'a TestFn<W>),
    Regex(
        &'a RegexTestFn<W>,
        Vec<String>,
        &'a hashable_regex::HashableRegex,
    ),
}

impl<'a, W: 'a + World> std::fmt::Debug for TestCaseType<'a, W> {
    fn fmt(&self, f: &mut std::fmt::Formatter<'_>) -> std::fmt::Result {
        match self {
            TestCaseType::Normal(_test) => write!(f, "Normal(fn())"),
            TestCaseType::Regex(_test, args, regex) => {
                write!(f, "Regex(fn(), {:?}, {})", &args, regex)
            }
        }
    }
}

#[derive(Debug)]
pub enum TestResult {
    Skipped,
    Unimplemented,
    Pass,
    Fail(PanicDetails, Vec<u8>, Vec<u8>),
}

#[derive(Default)]
pub struct StepsBuilder<W>
where
    W: World,
{
    steps: Steps<W>,
}

impl<W: World> StepsBuilder<W> {
    pub fn new() -> StepsBuilder<W> {
        StepsBuilder::default()
    }

    pub fn given(&mut self, name: &'static str, test_fn: TestFn<W>) -> &mut Self {
        self.add_normal(StepType::Given, name, test_fn);
        self
    }

    pub fn when(&mut self, name: &'static str, test_fn: TestFn<W>) -> &mut Self {
        self.add_normal(StepType::When, name, test_fn);
        self
    }

    pub fn then(&mut self, name: &'static str, test_fn: TestFn<W>) -> &mut Self {
        self.add_normal(StepType::Then, name, test_fn);
        self
    }

    pub fn given_regex(&mut self, regex: &'static str, test_fn: RegexTestFn<W>) -> &mut Self {
        self.add_regex(StepType::Given, regex, test_fn);
        self
    }

    pub fn when_regex(&mut self, regex: &'static str, test_fn: RegexTestFn<W>) -> &mut Self {
        self.add_regex(StepType::When, regex, test_fn);
        self
    }

    pub fn then_regex(&mut self, regex: &'static str, test_fn: RegexTestFn<W>) -> &mut Self {
        self.add_regex(StepType::Then, regex, test_fn);
        self
    }

    pub fn add_normal(
        &mut self,
        ty: StepType,
        name: &'static str,
        test_fn: TestFn<W>,
    ) -> &mut Self {
        self.steps.test_bag_mut_for(ty).insert(name, test_fn);
        self
    }

    pub fn add_regex(&mut self, ty: StepType, regex: &str, test_fn: RegexTestFn<W>) -> &mut Self {
        let regex = Regex::new(regex)
            .unwrap_or_else(|_| panic!("`{}` is not a valid regular expression", regex));

        self.steps
            .regex_bag_mut_for(ty)
            .insert(HashableRegex(regex), test_fn);

        self
    }

    pub fn build(self) -> Steps<W> {
        self.steps
    }
}

impl<W: World> Steps<W> {
    fn test_bag_for(&self, ty: StepType) -> &TestBag<W> {
        match ty {
            StepType::Given => &self.given,
            StepType::When => &self.when,
            StepType::Then => &self.then,
        }
    }

    fn test_bag_mut_for(&mut self, ty: StepType) -> &mut TestBag<W> {
        match ty {
            StepType::Given => &mut self.given,
            StepType::When => &mut self.when,
            StepType::Then => &mut self.then,
        }
    }

    fn regex_bag_for(&self, ty: StepType) -> &RegexBag<W> {
        match ty {
            StepType::Given => &self.regex.given,
            StepType::When => &self.regex.when,
            StepType::Then => &self.regex.then,
        }
    }

    fn regex_bag_mut_for(&mut self, ty: StepType) -> &mut RegexBag<W> {
        match ty {
            StepType::Given => &mut self.regex.given,
            StepType::When => &mut self.regex.when,
            StepType::Then => &mut self.regex.then,
        }
    }

    fn test_type<'a>(&'a self, step: &Step) -> Option<TestCaseType<'a, W>> {
        if let Some(t) = self.test_bag_for(step.ty).get(&*step.value) {
            return Some(TestCaseType::Normal(t));
        }

        if let Some((regex, t)) = self
            .regex_bag_for(step.ty)
            .iter()
            .find(|(regex, _)| regex.is_match(&step.value))
        {
            let matches = regex
                .0
                .captures(&step.value)
                .unwrap()
                .iter()
                .map(|match_| {
                    match_
                        .map(|match_| match_.as_str().to_owned())
                        .unwrap_or_default()
                })
                .collect();

            return Some(TestCaseType::Regex(t, matches, regex));
        }

        None
    }

    pub fn combine(iter: impl Iterator<Item = Self>) -> Self {
        let mut combined = Self::default();

        for steps in iter {
            combined.given.extend(steps.given);
            combined.when.extend(steps.when);
            combined.then.extend(steps.then);
=======
// Re-export Gherkin for the convenience of everybody
pub use gherkin;
>>>>>>> ed03dcb8

#[macro_use]
mod macros;

<<<<<<< HEAD
        combined
    }

    fn run_test(
        &self,
        world: &mut W,
        test_type: TestCaseType<'_, W>,
        step: &Step,
        suppress_output: bool,
    ) -> TestResult {
        let test_result = PanicTrap::run(suppress_output, || match test_type {
            TestCaseType::Normal(t) => t(world, &step),
            TestCaseType::Regex(t, ref c, _) => t(world, c, &step),
        });

        match test_result.result {
            Ok(_) => TestResult::Pass,
            Err(panic_info) => {
                if panic_info.payload.ends_with("cucumber test skipped") {
                    TestResult::Skipped
                } else {
                    TestResult::Fail(panic_info, test_result.stdout, test_result.stderr)
                }
            }
        }
    }

    #[allow(clippy::too_many_arguments)]
    fn run_scenario(
        &self,
        feature: &gherkin::Feature,
        rule: Option<&gherkin::Rule>,
        scenario: &gherkin::Scenario,
        before_fns: &[HelperFn],
        after_fns: &[HelperFn],
        suppress_output: bool,
        output: &mut impl OutputVisitor,
    ) -> bool {
        output.visit_scenario(rule, &scenario);

        for f in before_fns.iter() {
            f(&scenario);
        }

        let mut world = {
            let panic_trap = PanicTrap::run(suppress_output, W::default);
            match panic_trap.result {
                Ok(v) => v,
                Err(panic_info) => {
                    eprintln!(
                        "Panic caught during world creation. Panic location: {}",
                        panic_info.location
                    );
                    if !panic_trap.stdout.is_empty() {
                        eprintln!("Captured output was:");
                        Write::write(&mut stderr(), &panic_trap.stdout).unwrap();
                    }
                    panic!(panic_info.payload);
                }
            }
        };

        let mut is_success = true;
        let mut is_skipping = false;

        let steps = feature
            .background
            .iter()
            .map(|bg| bg.steps.iter())
            .flatten()
            .chain(scenario.steps.iter());

        for step in steps {
            output.visit_step(rule, &scenario, &step);

            let test_type = match self.test_type(&step) {
                Some(v) => {
                    output.visit_step_resolved(step, &v);
                    v
                }
                None => {
                    output.visit_step_result(rule, &scenario, &step, &TestResult::Unimplemented);
                    if !is_skipping {
                        is_skipping = true;
                        output.visit_scenario_skipped(rule, &scenario);
                    }
                    continue;
                }
            };

            if is_skipping {
                output.visit_step_result(rule, &scenario, &step, &TestResult::Skipped);
            } else {
                let result = self.run_test(&mut world, test_type, &step, suppress_output);
                output.visit_step_result(rule, &scenario, &step, &result);
                match result {
                    TestResult::Pass => {}
                    TestResult::Fail(_, _, _) => {
                        is_success = false;
                        is_skipping = true;
                    }
                    _ => {
                        is_skipping = true;
                        output.visit_scenario_skipped(rule, &scenario);
                    }
                };
            }
        }

        for f in after_fns.iter() {
            f(&scenario);
        }

        output.visit_scenario_end(rule, &scenario);

        is_success
    }

    #[allow(clippy::too_many_arguments)]
    fn run_scenarios(
        &self,
        feature: &gherkin::Feature,
        rule: Option<&gherkin::Rule>,
        scenarios: &[gherkin::Scenario],
        before_fns: &[HelperFn],
        after_fns: &[HelperFn],
        options: &cli::CliOptions,
        output: &mut impl OutputVisitor,
    ) -> bool {
        let mut is_success = true;

        for scenario in scenarios {
            // If a tag is specified and the scenario does not have the tag, skip the test.
            match (&scenario.tags, &options.tag) {
                // Scenario tags doesn't contain the tag we've set
                (Some(ref tags), Some(ref tag)) => {
                    let has_tag = tags.contains(tag);
                    if !has_tag {
                        continue;
                    }
                }

                // No tags on scenario, but one is requested, we should skip.
                (None, Some(_)) => continue,

                // Tags on scenario, but no tag requested, we should not skip.
                (Some(_), None) => {},

                // No tags, no skip.
                (None, None) => {},
            };

            match &scenario.examples {
                Some(examples) => {
                    for (i, row) in examples.table.rows.iter().enumerate() {
                        let steps = scenario
                            .steps
                            .iter()
                            .map(|step| {
                                let mut step = step.clone();
                                for (k, v) in examples.table.header.iter().zip(row.iter()) {
                                    step.value = step.value.replace(&format!("<{}>", k), &v);
                                    // Replace the values in the doc strings
                                    step.docstring =
                                        step.docstring.map(|x| x.replace(&format!("<{}>", k), &v));
                                    // TODO: also replace those in the table.
                                }
                                step
                            })
                            .collect();

                        // Replace example scenario name with example values
                        let mut scenario_name = scenario.name.clone();
                        for (k, v) in examples.table.header.iter().zip(row.iter()) {
                            scenario_name = scenario_name.replace(&format!("<{}>", k), &v);
                        }
                        // Graceful degradation
                        if scenario_name == scenario.name {
                            scenario_name = format!("{} {}", scenario.name, i);
                        }

                        let example = Scenario {
                            name: scenario_name,
                            steps,
                            examples: None,
                            tags: scenario.tags.clone(),
                            position: examples.table.position,
                        };

                        // If regex filter fails, skip the test.
                        if let Some(ref regex) = options.filter {
                            if !regex.is_match(&scenario.name) {
                                continue;
                            }
                        }

                        if !self.run_scenario(
                            &feature,
                            rule,
                            &example,
                            &before_fns,
                            &after_fns,
                            options.suppress_output,
                            output,
                        ) {
                            is_success = false;
                        }
                    }
                }
                None => {
                    // If regex filter fails, skip the test.
                    if let Some(ref regex) = options.filter {
                        if !regex.is_match(&scenario.name) {
                            continue;
                        }
                    }

                    if !self.run_scenario(
                        &feature,
                        rule,
                        &scenario,
                        &before_fns,
                        &after_fns,
                        options.suppress_output,
                        output,
                    ) {
                        is_success = false;
                    }
                }
            };
        }

        is_success
    }

    pub fn run(
        &self,
        feature_files: Vec<PathBuf>,
        before_fns: &[HelperFn],
        after_fns: &[HelperFn],
        options: cli::CliOptions,
        output: &mut impl OutputVisitor,
    ) -> bool {
        output.visit_start();

        let mut is_success = true;

        for path in feature_files {
            let mut file = File::open(&path).expect("file to open");
            let mut buffer = String::new();
            file.read_to_string(&mut buffer).unwrap();

            let feature = match Feature::try_from(&*buffer) {
                Ok(v) => v,
                Err(e) => {
                    output.visit_feature_error(&path, &e);
                    is_success = false;
                    continue;
                }
            };

            output.visit_feature(&feature, &path);
            if !self.run_scenarios(
                &feature,
                None,
                &feature.scenarios,
                before_fns,
                after_fns,
                &options,
                output,
            ) {
                is_success = false;
            }

            for rule in &feature.rules {
                output.visit_rule(&rule);
                if !self.run_scenarios(
                    &feature,
                    Some(&rule),
                    &rule.scenarios,
                    before_fns,
                    after_fns,
                    &options,
                    output,
                ) {
                    is_success = false;
                }
                output.visit_rule_end(&rule);
            }
            output.visit_feature_end(&feature);
        }

        output.visit_finish();

        is_success
    }
}

#[doc(hidden)]
pub fn tag_rule_applies(scenario: &Scenario, rule: &str) -> bool {
    if let Some(ref tags) = &scenario.tags {
        let tags: Vec<&str> = tags.iter().map(|s| s.as_str()).collect();
        let rule_chunks = rule.split(' ');
        // TODO: implement a sane parser for this
        for rule in rule_chunks {
            if rule == "and" || rule == "or" {
                // TODO: implement handling for this
                continue;
            }

            if !tags.contains(&rule) {
                return false;
            }
        }

        true
    } else {
        true
    }
}

#[macro_export]
macro_rules! before {
    (
        $fnname:ident: $tagrule:tt => $scenariofn:expr
    ) => {
        fn $fnname(scenario: &$crate::Scenario) {
            let scenario_closure: fn(&$crate::Scenario) -> () = $scenariofn;
            let tag_rule: &str = $tagrule;

            // TODO check tags
            if $crate::tag_rule_applies(scenario, tag_rule) {
                scenario_closure(scenario);
            }
        }
    };

    (
        $fnname:ident => $scenariofn:expr
    ) => {
        before!($fnname: "" => $scenariofn);
    };
}

// This is just a remap of before.
#[macro_export]
macro_rules! after {
    (
        $fnname:ident: $tagrule:tt => $stepfn:expr
    ) => {
        before!($fnname: $tagrule => $stepfn);
    };

    (
        $fnname:ident => $scenariofn:expr
    ) => {
        before!($fnname: "" => $scenariofn);
    };
}

pub struct CucumberBuilder<W: World, O: OutputVisitor> {
    output: O,
    features: Vec<PathBuf>,
    setup: Option<fn() -> ()>,
    before: Vec<fn(&Scenario) -> ()>,
    after: Vec<fn(&Scenario) -> ()>,
    steps: Steps<W>,
    options: crate::cli::CliOptions,
}

impl<W: World, O: OutputVisitor> CucumberBuilder<W, O> {
    pub fn new(output: O) -> Self {
        CucumberBuilder {
            output,
            features: vec![],
            setup: None,
            before: vec![],
            after: vec![],
            steps: Steps::default(),
            options: crate::cli::CliOptions::default(),
        }
    }

    pub fn setup(&mut self, function: fn() -> ()) -> &mut Self {
        self.setup = Some(function);
        self
    }

    pub fn features(&mut self, features: Vec<PathBuf>) -> &mut Self {
        let mut features = features
            .iter()
            .map(|path| match path.canonicalize() {
                Ok(p) => GlobWalkerBuilder::new(p, "*.feature")
                    .case_insensitive(true)
                    .build()
                    .expect("feature path is invalid"),
                Err(e) => {
                    eprintln!("{}", e);
                    eprintln!("There was an error parsing {:?}; aborting.", path);
                    process::exit(1);
                }
            })
            .flatten()
            .filter_map(Result::ok)
            .map(|entry| entry.path().to_owned())
            .collect::<Vec<_>>();
        features.sort();

        self.features = features;
        self
    }

    pub fn before(&mut self, functions: Vec<fn(&Scenario) -> ()>) -> &mut Self {
        self.before = functions;
        self
    }

    pub fn add_before(&mut self, function: fn(&Scenario) -> ()) -> &mut Self {
        self.before.push(function);
        self
    }

    pub fn after(&mut self, functions: Vec<fn(&Scenario) -> ()>) -> &mut Self {
        self.after = functions;
        self
    }

    pub fn add_after(&mut self, function: fn(&Scenario) -> ()) -> &mut Self {
        self.after.push(function);
        self
    }

    pub fn steps(&mut self, steps: Steps<W>) -> &mut Self {
        self.steps = steps;
        self
    }

    pub fn options(&mut self, options: crate::cli::CliOptions) -> &mut Self {
        self.options = options;
        self
    }

    pub fn run(mut self) -> bool {
        if let Some(feature) = self.options.feature.as_ref() {
            let features = glob(feature)
                .expect("feature glob is invalid")
                .filter_map(Result::ok)
                .map(|entry| entry.path().to_owned())
                .collect::<Vec<_>>();
            self.features(features);
        }

        if let Some(setup) = self.setup {
            setup();
        }

        self.steps.run(
            self.features,
            &self.before,
            &self.after,
            self.options,
            &mut self.output,
        )
    }

    pub fn command_line(mut self) -> bool {
        let options = make_app().unwrap();
        self.options(options);
        self.run()
    }
}

#[macro_export]
macro_rules! cucumber {
    (
        features: $featurepath:tt,
        world: $worldtype:path,
        steps: $vec:expr,
        setup: $setupfn:expr,
        before: $beforefns:expr,
        after: $afterfns:expr
    ) => {
        cucumber!(@finish; $featurepath; $worldtype; $vec; Some($setupfn); Some($beforefns); Some($afterfns));
    };

    (
        features: $featurepath:tt,
        world: $worldtype:path,
        steps: $vec:expr,
        setup: $setupfn:expr,
        before: $beforefns:expr
    ) => {
        cucumber!(@finish; $featurepath; $worldtype; $vec; Some($setupfn); Some($beforefns); None);
    };

        (
        features: $featurepath:tt,
        world: $worldtype:path,
        steps: $vec:expr,
        setup: $setupfn:expr,
        after: $afterfns:expr
    ) => {
        cucumber!(@finish; $featurepath; $worldtype; $vec; Some($setupfn); None; Some($afterfns));
    };

    (
        features: $featurepath:tt,
        world: $worldtype:path,
        steps: $vec:expr,
        before: $beforefns:expr,
        after: $afterfns:expr
    ) => {
        cucumber!(@finish; $featurepath; $worldtype; $vec; None; Some($beforefns); Some($afterfns));
    };

    (
        features: $featurepath:tt,
        world: $worldtype:path,
        steps: $vec:expr,
        before: $beforefns:expr
    ) => {
        cucumber!(@finish; $featurepath; $worldtype; $vec; None; Some($beforefns); None);
    };

    (
        features: $featurepath:tt,
        world: $worldtype:path,
        steps: $vec:expr,
        after: $afterfns:expr
    ) => {
        cucumber!(@finish; $featurepath; $worldtype; $vec; None; None; Some($afterfns));
    };

    (
        features: $featurepath:tt,
        world: $worldtype:path,
        steps: $vec:expr,
        setup: $setupfn:expr
    ) => {
        cucumber!(@finish; $featurepath; $worldtype; $vec; Some($setupfn); None; None);
    };

    (
        features: $featurepath:tt,
        world: $worldtype:path,
        steps: $vec:expr
    ) => {
        cucumber!(@finish; $featurepath; $worldtype; $vec; None; None; None);
    };

    (
        @finish; $featurepath:tt; $worldtype:path; $vec:expr; $setupfn:expr; $beforefns:expr; $afterfns:expr
    ) => {
        #[allow(unused_imports)]
        fn main() {
            use std::path::Path;
            use $crate::{CucumberBuilder, Scenario, Steps, DefaultOutput, OutputVisitor};

            let output = DefaultOutput::new();
            let instance = {
                let mut instance = CucumberBuilder::new(output);

                instance
                    .features(vec![Path::new($featurepath).to_path_buf()])
                    .steps(Steps::combine($vec.iter().map(|f| f())));

                if let Some(setup) = $setupfn {
                    instance.setup(setup);
                }

                let before_fns: Option<&[fn(&Scenario) -> ()]> = $beforefns;
                if let Some(before) = before_fns {
                    instance.before(before.to_vec());
                }

                let after_fns: Option<&[fn(&Scenario) -> ()]> = $afterfns;
                if let Some(after) = after_fns {
                    instance.after(after.to_vec());
                }

                instance
            };
=======
mod collection;
mod cucumber;
mod event;
mod output;
mod regex;
mod runner;
mod steps;
>>>>>>> ed03dcb8

use async_trait::async_trait;
use std::panic::UnwindSafe;

pub use cucumber::Cucumber;
pub use steps::Steps;

const TEST_SKIPPED: &str = "Cucumber: test skipped";

#[macro_export]
macro_rules! skip {
    () => {
        panic!("Cucumber: test skipped");
    };
}

#[async_trait(?Send)]
pub trait World: Sized + UnwindSafe + 'static {
    async fn new() -> Self;
}

pub trait EventHandler: 'static {
    fn handle_event(&mut self, event: event::CucumberEvent);
}<|MERGE_RESOLUTION|>--- conflicted
+++ resolved
@@ -9,811 +9,12 @@
 #![recursion_limit = "512"]
 #![deny(rust_2018_idioms)]
 
-<<<<<<< HEAD
-pub mod cli;
-mod hashable_regex;
-mod output;
-mod panic_trap;
-
-use crate::cli::make_app;
-use crate::globwalk::{glob, GlobWalkerBuilder};
-use std::collections::BTreeMap;
-use std::convert::TryFrom;
-use std::fs::File;
-use std::io::{stderr, Read, Write};
-use std::path::PathBuf;
-use std::process;
-
-use gherkin::Feature;
-pub use gherkin::{Scenario, Step, StepType};
-use regex::Regex;
-
-use crate::hashable_regex::HashableRegex;
-pub use crate::output::{debug::DebugOutput, default::DefaultOutput, OutputVisitor};
-use crate::panic_trap::{PanicDetails, PanicTrap};
-
-pub trait World: Default {}
-
-type HelperFn = fn(&Scenario) -> ();
-
-type TestFn<W> = fn(&mut W, &Step) -> ();
-type RegexTestFn<W> = fn(&mut W, &[String], &Step) -> ();
-
-type TestBag<W> = BTreeMap<&'static str, TestFn<W>>;
-type RegexBag<W> = BTreeMap<HashableRegex, RegexTestFn<W>>;
-
-#[derive(Default)]
-pub struct Steps<W: World> {
-    given: TestBag<W>,
-    when: TestBag<W>,
-    then: TestBag<W>,
-    regex: RegexSteps<W>,
-}
-
-#[derive(Default)]
-struct RegexSteps<W: World> {
-    given: RegexBag<W>,
-    when: RegexBag<W>,
-    then: RegexBag<W>,
-}
-
-pub enum TestCaseType<'a, W: 'a + World> {
-    Normal(&'a TestFn<W>),
-    Regex(
-        &'a RegexTestFn<W>,
-        Vec<String>,
-        &'a hashable_regex::HashableRegex,
-    ),
-}
-
-impl<'a, W: 'a + World> std::fmt::Debug for TestCaseType<'a, W> {
-    fn fmt(&self, f: &mut std::fmt::Formatter<'_>) -> std::fmt::Result {
-        match self {
-            TestCaseType::Normal(_test) => write!(f, "Normal(fn())"),
-            TestCaseType::Regex(_test, args, regex) => {
-                write!(f, "Regex(fn(), {:?}, {})", &args, regex)
-            }
-        }
-    }
-}
-
-#[derive(Debug)]
-pub enum TestResult {
-    Skipped,
-    Unimplemented,
-    Pass,
-    Fail(PanicDetails, Vec<u8>, Vec<u8>),
-}
-
-#[derive(Default)]
-pub struct StepsBuilder<W>
-where
-    W: World,
-{
-    steps: Steps<W>,
-}
-
-impl<W: World> StepsBuilder<W> {
-    pub fn new() -> StepsBuilder<W> {
-        StepsBuilder::default()
-    }
-
-    pub fn given(&mut self, name: &'static str, test_fn: TestFn<W>) -> &mut Self {
-        self.add_normal(StepType::Given, name, test_fn);
-        self
-    }
-
-    pub fn when(&mut self, name: &'static str, test_fn: TestFn<W>) -> &mut Self {
-        self.add_normal(StepType::When, name, test_fn);
-        self
-    }
-
-    pub fn then(&mut self, name: &'static str, test_fn: TestFn<W>) -> &mut Self {
-        self.add_normal(StepType::Then, name, test_fn);
-        self
-    }
-
-    pub fn given_regex(&mut self, regex: &'static str, test_fn: RegexTestFn<W>) -> &mut Self {
-        self.add_regex(StepType::Given, regex, test_fn);
-        self
-    }
-
-    pub fn when_regex(&mut self, regex: &'static str, test_fn: RegexTestFn<W>) -> &mut Self {
-        self.add_regex(StepType::When, regex, test_fn);
-        self
-    }
-
-    pub fn then_regex(&mut self, regex: &'static str, test_fn: RegexTestFn<W>) -> &mut Self {
-        self.add_regex(StepType::Then, regex, test_fn);
-        self
-    }
-
-    pub fn add_normal(
-        &mut self,
-        ty: StepType,
-        name: &'static str,
-        test_fn: TestFn<W>,
-    ) -> &mut Self {
-        self.steps.test_bag_mut_for(ty).insert(name, test_fn);
-        self
-    }
-
-    pub fn add_regex(&mut self, ty: StepType, regex: &str, test_fn: RegexTestFn<W>) -> &mut Self {
-        let regex = Regex::new(regex)
-            .unwrap_or_else(|_| panic!("`{}` is not a valid regular expression", regex));
-
-        self.steps
-            .regex_bag_mut_for(ty)
-            .insert(HashableRegex(regex), test_fn);
-
-        self
-    }
-
-    pub fn build(self) -> Steps<W> {
-        self.steps
-    }
-}
-
-impl<W: World> Steps<W> {
-    fn test_bag_for(&self, ty: StepType) -> &TestBag<W> {
-        match ty {
-            StepType::Given => &self.given,
-            StepType::When => &self.when,
-            StepType::Then => &self.then,
-        }
-    }
-
-    fn test_bag_mut_for(&mut self, ty: StepType) -> &mut TestBag<W> {
-        match ty {
-            StepType::Given => &mut self.given,
-            StepType::When => &mut self.when,
-            StepType::Then => &mut self.then,
-        }
-    }
-
-    fn regex_bag_for(&self, ty: StepType) -> &RegexBag<W> {
-        match ty {
-            StepType::Given => &self.regex.given,
-            StepType::When => &self.regex.when,
-            StepType::Then => &self.regex.then,
-        }
-    }
-
-    fn regex_bag_mut_for(&mut self, ty: StepType) -> &mut RegexBag<W> {
-        match ty {
-            StepType::Given => &mut self.regex.given,
-            StepType::When => &mut self.regex.when,
-            StepType::Then => &mut self.regex.then,
-        }
-    }
-
-    fn test_type<'a>(&'a self, step: &Step) -> Option<TestCaseType<'a, W>> {
-        if let Some(t) = self.test_bag_for(step.ty).get(&*step.value) {
-            return Some(TestCaseType::Normal(t));
-        }
-
-        if let Some((regex, t)) = self
-            .regex_bag_for(step.ty)
-            .iter()
-            .find(|(regex, _)| regex.is_match(&step.value))
-        {
-            let matches = regex
-                .0
-                .captures(&step.value)
-                .unwrap()
-                .iter()
-                .map(|match_| {
-                    match_
-                        .map(|match_| match_.as_str().to_owned())
-                        .unwrap_or_default()
-                })
-                .collect();
-
-            return Some(TestCaseType::Regex(t, matches, regex));
-        }
-
-        None
-    }
-
-    pub fn combine(iter: impl Iterator<Item = Self>) -> Self {
-        let mut combined = Self::default();
-
-        for steps in iter {
-            combined.given.extend(steps.given);
-            combined.when.extend(steps.when);
-            combined.then.extend(steps.then);
-=======
 // Re-export Gherkin for the convenience of everybody
 pub use gherkin;
->>>>>>> ed03dcb8
 
 #[macro_use]
 mod macros;
 
-<<<<<<< HEAD
-        combined
-    }
-
-    fn run_test(
-        &self,
-        world: &mut W,
-        test_type: TestCaseType<'_, W>,
-        step: &Step,
-        suppress_output: bool,
-    ) -> TestResult {
-        let test_result = PanicTrap::run(suppress_output, || match test_type {
-            TestCaseType::Normal(t) => t(world, &step),
-            TestCaseType::Regex(t, ref c, _) => t(world, c, &step),
-        });
-
-        match test_result.result {
-            Ok(_) => TestResult::Pass,
-            Err(panic_info) => {
-                if panic_info.payload.ends_with("cucumber test skipped") {
-                    TestResult::Skipped
-                } else {
-                    TestResult::Fail(panic_info, test_result.stdout, test_result.stderr)
-                }
-            }
-        }
-    }
-
-    #[allow(clippy::too_many_arguments)]
-    fn run_scenario(
-        &self,
-        feature: &gherkin::Feature,
-        rule: Option<&gherkin::Rule>,
-        scenario: &gherkin::Scenario,
-        before_fns: &[HelperFn],
-        after_fns: &[HelperFn],
-        suppress_output: bool,
-        output: &mut impl OutputVisitor,
-    ) -> bool {
-        output.visit_scenario(rule, &scenario);
-
-        for f in before_fns.iter() {
-            f(&scenario);
-        }
-
-        let mut world = {
-            let panic_trap = PanicTrap::run(suppress_output, W::default);
-            match panic_trap.result {
-                Ok(v) => v,
-                Err(panic_info) => {
-                    eprintln!(
-                        "Panic caught during world creation. Panic location: {}",
-                        panic_info.location
-                    );
-                    if !panic_trap.stdout.is_empty() {
-                        eprintln!("Captured output was:");
-                        Write::write(&mut stderr(), &panic_trap.stdout).unwrap();
-                    }
-                    panic!(panic_info.payload);
-                }
-            }
-        };
-
-        let mut is_success = true;
-        let mut is_skipping = false;
-
-        let steps = feature
-            .background
-            .iter()
-            .map(|bg| bg.steps.iter())
-            .flatten()
-            .chain(scenario.steps.iter());
-
-        for step in steps {
-            output.visit_step(rule, &scenario, &step);
-
-            let test_type = match self.test_type(&step) {
-                Some(v) => {
-                    output.visit_step_resolved(step, &v);
-                    v
-                }
-                None => {
-                    output.visit_step_result(rule, &scenario, &step, &TestResult::Unimplemented);
-                    if !is_skipping {
-                        is_skipping = true;
-                        output.visit_scenario_skipped(rule, &scenario);
-                    }
-                    continue;
-                }
-            };
-
-            if is_skipping {
-                output.visit_step_result(rule, &scenario, &step, &TestResult::Skipped);
-            } else {
-                let result = self.run_test(&mut world, test_type, &step, suppress_output);
-                output.visit_step_result(rule, &scenario, &step, &result);
-                match result {
-                    TestResult::Pass => {}
-                    TestResult::Fail(_, _, _) => {
-                        is_success = false;
-                        is_skipping = true;
-                    }
-                    _ => {
-                        is_skipping = true;
-                        output.visit_scenario_skipped(rule, &scenario);
-                    }
-                };
-            }
-        }
-
-        for f in after_fns.iter() {
-            f(&scenario);
-        }
-
-        output.visit_scenario_end(rule, &scenario);
-
-        is_success
-    }
-
-    #[allow(clippy::too_many_arguments)]
-    fn run_scenarios(
-        &self,
-        feature: &gherkin::Feature,
-        rule: Option<&gherkin::Rule>,
-        scenarios: &[gherkin::Scenario],
-        before_fns: &[HelperFn],
-        after_fns: &[HelperFn],
-        options: &cli::CliOptions,
-        output: &mut impl OutputVisitor,
-    ) -> bool {
-        let mut is_success = true;
-
-        for scenario in scenarios {
-            // If a tag is specified and the scenario does not have the tag, skip the test.
-            match (&scenario.tags, &options.tag) {
-                // Scenario tags doesn't contain the tag we've set
-                (Some(ref tags), Some(ref tag)) => {
-                    let has_tag = tags.contains(tag);
-                    if !has_tag {
-                        continue;
-                    }
-                }
-
-                // No tags on scenario, but one is requested, we should skip.
-                (None, Some(_)) => continue,
-
-                // Tags on scenario, but no tag requested, we should not skip.
-                (Some(_), None) => {},
-
-                // No tags, no skip.
-                (None, None) => {},
-            };
-
-            match &scenario.examples {
-                Some(examples) => {
-                    for (i, row) in examples.table.rows.iter().enumerate() {
-                        let steps = scenario
-                            .steps
-                            .iter()
-                            .map(|step| {
-                                let mut step = step.clone();
-                                for (k, v) in examples.table.header.iter().zip(row.iter()) {
-                                    step.value = step.value.replace(&format!("<{}>", k), &v);
-                                    // Replace the values in the doc strings
-                                    step.docstring =
-                                        step.docstring.map(|x| x.replace(&format!("<{}>", k), &v));
-                                    // TODO: also replace those in the table.
-                                }
-                                step
-                            })
-                            .collect();
-
-                        // Replace example scenario name with example values
-                        let mut scenario_name = scenario.name.clone();
-                        for (k, v) in examples.table.header.iter().zip(row.iter()) {
-                            scenario_name = scenario_name.replace(&format!("<{}>", k), &v);
-                        }
-                        // Graceful degradation
-                        if scenario_name == scenario.name {
-                            scenario_name = format!("{} {}", scenario.name, i);
-                        }
-
-                        let example = Scenario {
-                            name: scenario_name,
-                            steps,
-                            examples: None,
-                            tags: scenario.tags.clone(),
-                            position: examples.table.position,
-                        };
-
-                        // If regex filter fails, skip the test.
-                        if let Some(ref regex) = options.filter {
-                            if !regex.is_match(&scenario.name) {
-                                continue;
-                            }
-                        }
-
-                        if !self.run_scenario(
-                            &feature,
-                            rule,
-                            &example,
-                            &before_fns,
-                            &after_fns,
-                            options.suppress_output,
-                            output,
-                        ) {
-                            is_success = false;
-                        }
-                    }
-                }
-                None => {
-                    // If regex filter fails, skip the test.
-                    if let Some(ref regex) = options.filter {
-                        if !regex.is_match(&scenario.name) {
-                            continue;
-                        }
-                    }
-
-                    if !self.run_scenario(
-                        &feature,
-                        rule,
-                        &scenario,
-                        &before_fns,
-                        &after_fns,
-                        options.suppress_output,
-                        output,
-                    ) {
-                        is_success = false;
-                    }
-                }
-            };
-        }
-
-        is_success
-    }
-
-    pub fn run(
-        &self,
-        feature_files: Vec<PathBuf>,
-        before_fns: &[HelperFn],
-        after_fns: &[HelperFn],
-        options: cli::CliOptions,
-        output: &mut impl OutputVisitor,
-    ) -> bool {
-        output.visit_start();
-
-        let mut is_success = true;
-
-        for path in feature_files {
-            let mut file = File::open(&path).expect("file to open");
-            let mut buffer = String::new();
-            file.read_to_string(&mut buffer).unwrap();
-
-            let feature = match Feature::try_from(&*buffer) {
-                Ok(v) => v,
-                Err(e) => {
-                    output.visit_feature_error(&path, &e);
-                    is_success = false;
-                    continue;
-                }
-            };
-
-            output.visit_feature(&feature, &path);
-            if !self.run_scenarios(
-                &feature,
-                None,
-                &feature.scenarios,
-                before_fns,
-                after_fns,
-                &options,
-                output,
-            ) {
-                is_success = false;
-            }
-
-            for rule in &feature.rules {
-                output.visit_rule(&rule);
-                if !self.run_scenarios(
-                    &feature,
-                    Some(&rule),
-                    &rule.scenarios,
-                    before_fns,
-                    after_fns,
-                    &options,
-                    output,
-                ) {
-                    is_success = false;
-                }
-                output.visit_rule_end(&rule);
-            }
-            output.visit_feature_end(&feature);
-        }
-
-        output.visit_finish();
-
-        is_success
-    }
-}
-
-#[doc(hidden)]
-pub fn tag_rule_applies(scenario: &Scenario, rule: &str) -> bool {
-    if let Some(ref tags) = &scenario.tags {
-        let tags: Vec<&str> = tags.iter().map(|s| s.as_str()).collect();
-        let rule_chunks = rule.split(' ');
-        // TODO: implement a sane parser for this
-        for rule in rule_chunks {
-            if rule == "and" || rule == "or" {
-                // TODO: implement handling for this
-                continue;
-            }
-
-            if !tags.contains(&rule) {
-                return false;
-            }
-        }
-
-        true
-    } else {
-        true
-    }
-}
-
-#[macro_export]
-macro_rules! before {
-    (
-        $fnname:ident: $tagrule:tt => $scenariofn:expr
-    ) => {
-        fn $fnname(scenario: &$crate::Scenario) {
-            let scenario_closure: fn(&$crate::Scenario) -> () = $scenariofn;
-            let tag_rule: &str = $tagrule;
-
-            // TODO check tags
-            if $crate::tag_rule_applies(scenario, tag_rule) {
-                scenario_closure(scenario);
-            }
-        }
-    };
-
-    (
-        $fnname:ident => $scenariofn:expr
-    ) => {
-        before!($fnname: "" => $scenariofn);
-    };
-}
-
-// This is just a remap of before.
-#[macro_export]
-macro_rules! after {
-    (
-        $fnname:ident: $tagrule:tt => $stepfn:expr
-    ) => {
-        before!($fnname: $tagrule => $stepfn);
-    };
-
-    (
-        $fnname:ident => $scenariofn:expr
-    ) => {
-        before!($fnname: "" => $scenariofn);
-    };
-}
-
-pub struct CucumberBuilder<W: World, O: OutputVisitor> {
-    output: O,
-    features: Vec<PathBuf>,
-    setup: Option<fn() -> ()>,
-    before: Vec<fn(&Scenario) -> ()>,
-    after: Vec<fn(&Scenario) -> ()>,
-    steps: Steps<W>,
-    options: crate::cli::CliOptions,
-}
-
-impl<W: World, O: OutputVisitor> CucumberBuilder<W, O> {
-    pub fn new(output: O) -> Self {
-        CucumberBuilder {
-            output,
-            features: vec![],
-            setup: None,
-            before: vec![],
-            after: vec![],
-            steps: Steps::default(),
-            options: crate::cli::CliOptions::default(),
-        }
-    }
-
-    pub fn setup(&mut self, function: fn() -> ()) -> &mut Self {
-        self.setup = Some(function);
-        self
-    }
-
-    pub fn features(&mut self, features: Vec<PathBuf>) -> &mut Self {
-        let mut features = features
-            .iter()
-            .map(|path| match path.canonicalize() {
-                Ok(p) => GlobWalkerBuilder::new(p, "*.feature")
-                    .case_insensitive(true)
-                    .build()
-                    .expect("feature path is invalid"),
-                Err(e) => {
-                    eprintln!("{}", e);
-                    eprintln!("There was an error parsing {:?}; aborting.", path);
-                    process::exit(1);
-                }
-            })
-            .flatten()
-            .filter_map(Result::ok)
-            .map(|entry| entry.path().to_owned())
-            .collect::<Vec<_>>();
-        features.sort();
-
-        self.features = features;
-        self
-    }
-
-    pub fn before(&mut self, functions: Vec<fn(&Scenario) -> ()>) -> &mut Self {
-        self.before = functions;
-        self
-    }
-
-    pub fn add_before(&mut self, function: fn(&Scenario) -> ()) -> &mut Self {
-        self.before.push(function);
-        self
-    }
-
-    pub fn after(&mut self, functions: Vec<fn(&Scenario) -> ()>) -> &mut Self {
-        self.after = functions;
-        self
-    }
-
-    pub fn add_after(&mut self, function: fn(&Scenario) -> ()) -> &mut Self {
-        self.after.push(function);
-        self
-    }
-
-    pub fn steps(&mut self, steps: Steps<W>) -> &mut Self {
-        self.steps = steps;
-        self
-    }
-
-    pub fn options(&mut self, options: crate::cli::CliOptions) -> &mut Self {
-        self.options = options;
-        self
-    }
-
-    pub fn run(mut self) -> bool {
-        if let Some(feature) = self.options.feature.as_ref() {
-            let features = glob(feature)
-                .expect("feature glob is invalid")
-                .filter_map(Result::ok)
-                .map(|entry| entry.path().to_owned())
-                .collect::<Vec<_>>();
-            self.features(features);
-        }
-
-        if let Some(setup) = self.setup {
-            setup();
-        }
-
-        self.steps.run(
-            self.features,
-            &self.before,
-            &self.after,
-            self.options,
-            &mut self.output,
-        )
-    }
-
-    pub fn command_line(mut self) -> bool {
-        let options = make_app().unwrap();
-        self.options(options);
-        self.run()
-    }
-}
-
-#[macro_export]
-macro_rules! cucumber {
-    (
-        features: $featurepath:tt,
-        world: $worldtype:path,
-        steps: $vec:expr,
-        setup: $setupfn:expr,
-        before: $beforefns:expr,
-        after: $afterfns:expr
-    ) => {
-        cucumber!(@finish; $featurepath; $worldtype; $vec; Some($setupfn); Some($beforefns); Some($afterfns));
-    };
-
-    (
-        features: $featurepath:tt,
-        world: $worldtype:path,
-        steps: $vec:expr,
-        setup: $setupfn:expr,
-        before: $beforefns:expr
-    ) => {
-        cucumber!(@finish; $featurepath; $worldtype; $vec; Some($setupfn); Some($beforefns); None);
-    };
-
-        (
-        features: $featurepath:tt,
-        world: $worldtype:path,
-        steps: $vec:expr,
-        setup: $setupfn:expr,
-        after: $afterfns:expr
-    ) => {
-        cucumber!(@finish; $featurepath; $worldtype; $vec; Some($setupfn); None; Some($afterfns));
-    };
-
-    (
-        features: $featurepath:tt,
-        world: $worldtype:path,
-        steps: $vec:expr,
-        before: $beforefns:expr,
-        after: $afterfns:expr
-    ) => {
-        cucumber!(@finish; $featurepath; $worldtype; $vec; None; Some($beforefns); Some($afterfns));
-    };
-
-    (
-        features: $featurepath:tt,
-        world: $worldtype:path,
-        steps: $vec:expr,
-        before: $beforefns:expr
-    ) => {
-        cucumber!(@finish; $featurepath; $worldtype; $vec; None; Some($beforefns); None);
-    };
-
-    (
-        features: $featurepath:tt,
-        world: $worldtype:path,
-        steps: $vec:expr,
-        after: $afterfns:expr
-    ) => {
-        cucumber!(@finish; $featurepath; $worldtype; $vec; None; None; Some($afterfns));
-    };
-
-    (
-        features: $featurepath:tt,
-        world: $worldtype:path,
-        steps: $vec:expr,
-        setup: $setupfn:expr
-    ) => {
-        cucumber!(@finish; $featurepath; $worldtype; $vec; Some($setupfn); None; None);
-    };
-
-    (
-        features: $featurepath:tt,
-        world: $worldtype:path,
-        steps: $vec:expr
-    ) => {
-        cucumber!(@finish; $featurepath; $worldtype; $vec; None; None; None);
-    };
-
-    (
-        @finish; $featurepath:tt; $worldtype:path; $vec:expr; $setupfn:expr; $beforefns:expr; $afterfns:expr
-    ) => {
-        #[allow(unused_imports)]
-        fn main() {
-            use std::path::Path;
-            use $crate::{CucumberBuilder, Scenario, Steps, DefaultOutput, OutputVisitor};
-
-            let output = DefaultOutput::new();
-            let instance = {
-                let mut instance = CucumberBuilder::new(output);
-
-                instance
-                    .features(vec![Path::new($featurepath).to_path_buf()])
-                    .steps(Steps::combine($vec.iter().map(|f| f())));
-
-                if let Some(setup) = $setupfn {
-                    instance.setup(setup);
-                }
-
-                let before_fns: Option<&[fn(&Scenario) -> ()]> = $beforefns;
-                if let Some(before) = before_fns {
-                    instance.before(before.to_vec());
-                }
-
-                let after_fns: Option<&[fn(&Scenario) -> ()]> = $afterfns;
-                if let Some(after) = after_fns {
-                    instance.after(after.to_vec());
-                }
-
-                instance
-            };
-=======
 mod collection;
 mod cucumber;
 mod event;
@@ -821,7 +22,6 @@
 mod regex;
 mod runner;
 mod steps;
->>>>>>> ed03dcb8
 
 use async_trait::async_trait;
 use std::panic::UnwindSafe;
